#!/usr/bin/env python
from conan import ConanFile
from conan.tools.cmake import CMake, CMakeToolchain, CMakeDeps, cmake_layout
from conan.tools.files import copy, rmdir
from conan.tools.build import check_min_cppstd
from conan.tools.scm import Version
from conan.errors import ConanInvalidConfiguration
import os
import re

required_conan_version = ">=1.53.0"

class CatchConan(ConanFile):
<<<<<<< HEAD
    name = "Catch"
    version = "1.12.2"
    description = "A modern, C++-native, header-only, framework for unit-tests, TDD and BDD"
    author = "philsquared"
    generators = "cmake"
    exports_sources = "single_include/*"
    url = "https://github.com/philsquared/Catch"
    license = "Boost Software License - Version 1.0. http://www.boost.org/LICENSE_1_0.txt"
=======
    name = "catch2"
    description = "A modern, C++-native, framework for unit-tests, TDD and BDD"
    topics = ("conan", "catch2", "unit-test", "tdd", "bdd")
    url = "https://github.com/catchorg/Catch2"
    homepage = url
    license = "BSL-1.0"
    version = "latest"
    settings = "os", "compiler", "build_type", "arch"
    extension_properties = {"compatibility_cppstd": False}

    options = {
        "shared": [True, False],
        "fPIC": [True, False],
    }
    default_options = {
        "shared": False,
        "fPIC": True,
    }

    @property
    def _min_cppstd(self):
        return "14"

    @property
    def _compilers_minimum_version(self):
        return {
            "gcc": "7",
            "Visual Studio": "15",
            "msvc": "191",
            "clang": "5",
            "apple-clang": "10",
        }


    def set_version(self):
        pattern = re.compile(r"\w*VERSION (\d+\.\d+\.\d+) # CML version placeholder, don't delete")
        with open("CMakeLists.txt") as file:
            for line in file:
                result = pattern.search(line)
                if result:
                    self.version = result.group(1)

        self.output.info(f'Using version: {self.version}')

    def export(self):
        copy(self, "LICENSE.txt", src=self.recipe_folder, dst=self.export_folder)

    def export_sources(self):
        copy(self, "CMakeLists.txt", src=self.recipe_folder, dst=self.export_sources_folder)
        copy(self, "src/*", src=self.recipe_folder, dst=self.export_sources_folder)
        copy(self, "extras/*", src=self.recipe_folder, dst=self.export_sources_folder)
        copy(self, "CMake/*", src=self.recipe_folder, dst=self.export_sources_folder)

    def config_options(self):
        if self.settings.os == "Windows":
            del self.options.fPIC

    def configure(self):
        if self.options.shared:
            self.options.rm_safe("fPIC")

    def layout(self):
        cmake_layout(self)

    def validate(self):
        if self.settings.compiler.get_safe("cppstd"):
            check_min_cppstd(self, self._min_cppstd)
        # INFO: Conan 1.x does not specify cppstd by default, so we need to check the compiler version instead.
        minimum_version = self._compilers_minimum_version.get(str(self.settings.compiler), False)
        if minimum_version and Version(self.settings.compiler.version) < minimum_version:
            raise ConanInvalidConfiguration(f"{self.ref} requires C++{self._min_cppstd}, which your compiler doesn't support")

    def generate(self):
        tc = CMakeToolchain(self)
        tc.cache_variables["BUILD_TESTING"] = False
        tc.cache_variables["CATCH_INSTALL_DOCS"] = False
        tc.cache_variables["CATCH_INSTALL_EXTRAS"] = True
        tc.generate()

        deps = CMakeDeps(self)
        deps.generate()

    def build(self):
        cmake = CMake(self)
        cmake.configure()
        cmake.build()
>>>>>>> fa43b774

    def package(self):
        copy(self, "LICENSE.txt", src=str(self.recipe_folder), dst=os.path.join(self.package_folder, "licenses"))
        cmake = CMake(self)
        cmake.install()
        rmdir(self, os.path.join(self.package_folder, "share"))
        rmdir(self, os.path.join(self.package_folder, "lib", "cmake"))
        copy(self, "*.cmake", src=os.path.join(self.export_sources_folder, "extras"),
                              dst=os.path.join(self.package_folder, "lib", "cmake", "Catch2"))

    def package_info(self):
        lib_suffix = "d" if self.settings.build_type == "Debug" else ""

        self.cpp_info.set_property("cmake_file_name", "Catch2")
        self.cpp_info.set_property("cmake_target_name", "Catch2::Catch2WithMain")
        self.cpp_info.set_property("pkg_config_name", "catch2-with-main")

        # Catch2
        self.cpp_info.components["catch2base"].set_property("cmake_file_name", "Catch2::Catch2")
        self.cpp_info.components["catch2base"].set_property("cmake_target_name", "Catch2::Catch2")
        self.cpp_info.components["catch2base"].set_property("pkg_config_name", "catch2")
        self.cpp_info.components["catch2base"].libs = ["Catch2" + lib_suffix]
        self.cpp_info.components["catch2base"].builddirs.append("lib/cmake/Catch2")

        # Catch2WithMain
        self.cpp_info.components["catch2main"].set_property("cmake_file_name", "Catch2::Catch2WithMain")
        self.cpp_info.components["catch2main"].set_property("cmake_target_name", "Catch2::Catch2WithMain")
        self.cpp_info.components["catch2main"].set_property("pkg_config_name", "catch2-with-main")
        self.cpp_info.components["catch2main"].libs = ["Catch2Main" + lib_suffix]
        self.cpp_info.components["catch2main"].requires = ["catch2base"]<|MERGE_RESOLUTION|>--- conflicted
+++ resolved
@@ -11,16 +11,6 @@
 required_conan_version = ">=1.53.0"
 
 class CatchConan(ConanFile):
-<<<<<<< HEAD
-    name = "Catch"
-    version = "1.12.2"
-    description = "A modern, C++-native, header-only, framework for unit-tests, TDD and BDD"
-    author = "philsquared"
-    generators = "cmake"
-    exports_sources = "single_include/*"
-    url = "https://github.com/philsquared/Catch"
-    license = "Boost Software License - Version 1.0. http://www.boost.org/LICENSE_1_0.txt"
-=======
     name = "catch2"
     description = "A modern, C++-native, framework for unit-tests, TDD and BDD"
     topics = ("conan", "catch2", "unit-test", "tdd", "bdd")
@@ -107,7 +97,6 @@
         cmake = CMake(self)
         cmake.configure()
         cmake.build()
->>>>>>> fa43b774
 
     def package(self):
         copy(self, "LICENSE.txt", src=str(self.recipe_folder), dst=os.path.join(self.package_folder, "licenses"))
