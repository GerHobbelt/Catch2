--- conflicted
+++ resolved
@@ -41,8 +41,6 @@
     // This only captures part of the expression, but issues a warning about the rest
     EXPECT( a == 2 || b == 2 );
 }
-<<<<<<< HEAD
-=======
 
 struct Opaque
 {
@@ -62,5 +60,4 @@
   
     CHECK( &o1 == &o2 );
     CHECK( o1 == o2 );
-}
->>>>>>> 5f43a436
+}