/*
 *  Created by Phil on 3/12/2013.
 *  Copyright 2013 Two Blue Cubes Ltd. All rights reserved.
 *
 *  Distributed under the Boost Software License, Version 1.0. (See accompanying
 *  file LICENSE_1_0.txt or copy at http://www.boost.org/LICENSE_1_0.txt)
 *
 */
#ifndef TWOBLUECUBES_CATCH_DEBUGGER_H_INCLUDED
#define TWOBLUECUBES_CATCH_DEBUGGER_H_INCLUDED

#include "catch_platform.h"

#include <string>

namespace Catch{

    bool isDebuggerActive();
    void writeToDebugConsole( std::string const& text );
}

#ifdef CATCH_PLATFORM_MAC

    // The following code snippet based on:
    // http://cocoawithlove.com/2008/03/break-into-debugger.html
    #if defined(__ppc64__) || defined(__ppc__)
        #define CATCH_TRAP() \
                __asm__("li r0, 20\nsc\nnop\nli r0, 37\nli r4, 2\nsc\nnop\n" \
                : : : "memory","r0","r3","r4" ) /* NOLINT */
<<<<<<< HEAD
    #elif defined(__i386__) || defined(__x86_64__)
        #define CATCH_TRAP() __asm__("int $3\n" : : ) /* NOLINT */
    #elif defined(__aarch64__)
        #define CATCH_TRAP()  __asm__(".inst 0xd4200000")
=======
    #elif defined(__aarch64__)
        // Backport of https://github.com/catchorg/Catch2/commit/a25c1a24af8bffd35727a888a307ff0280cf9387
        #define CATCH_TRAP() __asm__(".inst 0xd4200000")
    #else
        #define CATCH_TRAP() __asm__("int $3\n" : : /* NOLINT */ )
>>>>>>> 72df457b
    #endif

#elif defined(CATCH_PLATFORM_LINUX)
    // If we can use inline assembler, do it because this allows us to break
    // directly at the location of the failing check instead of breaking inside
    // raise() called from it, i.e. one stack frame below.
    #if defined(__GNUC__) && (defined(__i386) || defined(__x86_64))
        #define CATCH_TRAP() asm volatile ("int $3") /* NOLINT */
    #else // Fall back to the generic way.
        #include <signal.h>

        #define CATCH_TRAP() raise(SIGTRAP)
    #endif
#elif defined(_MSC_VER)
    #define CATCH_TRAP() __debugbreak()
#elif defined(__MINGW32__)
    extern "C" __declspec(dllimport) void __stdcall DebugBreak();
    #define CATCH_TRAP() DebugBreak()
#endif

#ifdef CATCH_TRAP
    #define CATCH_BREAK_INTO_DEBUGGER() if( Catch::isDebuggerActive() ) { CATCH_TRAP(); }
#else
    #define CATCH_BREAK_INTO_DEBUGGER() Catch::alwaysTrue();
#endif

#endif // TWOBLUECUBES_CATCH_DEBUGGER_H_INCLUDED<|MERGE_RESOLUTION|>--- conflicted
+++ resolved
@@ -27,18 +27,11 @@
         #define CATCH_TRAP() \
                 __asm__("li r0, 20\nsc\nnop\nli r0, 37\nli r4, 2\nsc\nnop\n" \
                 : : : "memory","r0","r3","r4" ) /* NOLINT */
-<<<<<<< HEAD
-    #elif defined(__i386__) || defined(__x86_64__)
-        #define CATCH_TRAP() __asm__("int $3\n" : : ) /* NOLINT */
-    #elif defined(__aarch64__)
-        #define CATCH_TRAP()  __asm__(".inst 0xd4200000")
-=======
     #elif defined(__aarch64__)
         // Backport of https://github.com/catchorg/Catch2/commit/a25c1a24af8bffd35727a888a307ff0280cf9387
         #define CATCH_TRAP() __asm__(".inst 0xd4200000")
     #else
         #define CATCH_TRAP() __asm__("int $3\n" : : /* NOLINT */ )
->>>>>>> 72df457b
     #endif
 
 #elif defined(CATCH_PLATFORM_LINUX)
