/*
 *  Created by Phil on 08/11/2010.
 *  Copyright 2010 Two Blue Cubes Ltd. All rights reserved.
 *
 *  Distributed under the Boost Software License, Version 1.0. (See accompanying
 *  file LICENSE_1_0.txt or copy at http://www.boost.org/LICENSE_1_0.txt)
 */
#ifndef TWOBLUECUBES_CATCH_CONFIG_HPP_INCLUDED
#define TWOBLUECUBES_CATCH_CONFIG_HPP_INCLUDED

#include "catch_test_spec_parser.h"
#include "catch_interfaces_config.h"

// Libstdc++ doesn't like incomplete classes for unique_ptr
#include "catch_stream.h"

#include <memory>
#include <vector>
#include <string>

#ifndef CATCH_CONFIG_CONSOLE_WIDTH
#define CATCH_CONFIG_CONSOLE_WIDTH 80
#endif

namespace Catch {

    struct IStream;

<<<<<<< HEAD
        ConfigData()
        :   listTests( false ),
            listTags( false ),
            listReporters( false ),
            listTestNamesOnly( false ),
            listExtraInfo( false ),
            showSuccessfulTests( false ),
            shouldDebugBreak( false ),
            noThrow( false ),
            showHelp( false ),
            showInvisibles( false ),
            filenamesAsTags( false ),
            libIdentify( false ),
            abortAfter( -1 ),
            rngSeed( 0 ),
            verbosity( Verbosity::Normal ),
            warnings( WarnAbout::Nothing ),
            showDurations( ShowDurations::DefaultForReporter ),
            runOrder( RunTests::InDeclarationOrder ),
            useColour( UseColour::Auto ),
            waitForKeypress( WaitForKeypress::Never )
        {}

        bool listTests;
        bool listTags;
        bool listReporters;
        bool listTestNamesOnly;
        bool listExtraInfo;

        bool showSuccessfulTests;
        bool shouldDebugBreak;
        bool noThrow;
        bool showHelp;
        bool showInvisibles;
        bool filenamesAsTags;
        bool libIdentify;

        int abortAfter;
        unsigned int rngSeed;

        Verbosity::Level verbosity;
        WarnAbout::What warnings;
        ShowDurations::OrNot showDurations;
        RunTests::InWhatOrder runOrder;
        UseColour::YesOrNo useColour;
        WaitForKeypress::When waitForKeypress;
=======
    struct ConfigData {
        bool listTests = false;
        bool listTags = false;
        bool listReporters = false;
        bool listTestNamesOnly = false;

        bool showSuccessfulTests = false;
        bool shouldDebugBreak = false;
        bool noThrow = false;
        bool showHelp = false;
        bool showInvisibles = false;
        bool filenamesAsTags = false;
        bool libIdentify = false;

        int abortAfter = -1;
        unsigned int rngSeed = 0;
        int benchmarkResolutionMultiple = 100;

        Verbosity verbosity = Verbosity::Normal;
        WarnAbout::What warnings = WarnAbout::Nothing;
        ShowDurations::OrNot showDurations = ShowDurations::DefaultForReporter;
        RunTests::InWhatOrder runOrder = RunTests::InDeclarationOrder;
        UseColour::YesOrNo useColour = UseColour::Auto;
        WaitForKeypress::When waitForKeypress = WaitForKeypress::Never;
>>>>>>> b119ebdd

        std::string outputFilename;
        std::string name;
        std::string processName;

        std::vector<std::string> reporterNames;
        std::vector<std::string> testsOrTags;
        std::vector<std::string> sectionsToRun;
    };


    class Config : public IConfig {
    public:

        Config() = default;
        Config( ConfigData const& data );
        virtual ~Config() = default;

        std::string const& getFilename() const;

        bool listTests() const;
        bool listTestNamesOnly() const;
        bool listTags() const;
        bool listReporters() const;

        std::string getProcessName() const;

        std::vector<std::string> const& getReporterNames() const;
        std::vector<std::string> const& getSectionsToRun() const override;

        virtual TestSpec const& testSpec() const override;

        bool showHelp() const;

        // IConfig interface
        bool allowThrows() const override;
        std::ostream& stream() const override;
        std::string name() const override;
        bool includeSuccessfulResults() const override;
        bool warnAboutMissingAssertions() const override;
        ShowDurations::OrNot showDurations() const override;
        RunTests::InWhatOrder runOrder() const override;
        unsigned int rngSeed() const override;
        int benchmarkResolutionMultiple() const override;
        UseColour::YesOrNo useColour() const override;
        bool shouldDebugBreak() const override;
        int abortAfter() const override;
        bool showInvisibles() const override;
        Verbosity verbosity() const override;

    private:

        IStream const* openStream();
        ConfigData m_data;

        std::unique_ptr<IStream const> m_stream;
        TestSpec m_testSpec;
    };

} // end namespace Catch

#endif // TWOBLUECUBES_CATCH_CONFIG_HPP_INCLUDED<|MERGE_RESOLUTION|>--- conflicted
+++ resolved
@@ -26,54 +26,6 @@
 
     struct IStream;
 
-<<<<<<< HEAD
-        ConfigData()
-        :   listTests( false ),
-            listTags( false ),
-            listReporters( false ),
-            listTestNamesOnly( false ),
-            listExtraInfo( false ),
-            showSuccessfulTests( false ),
-            shouldDebugBreak( false ),
-            noThrow( false ),
-            showHelp( false ),
-            showInvisibles( false ),
-            filenamesAsTags( false ),
-            libIdentify( false ),
-            abortAfter( -1 ),
-            rngSeed( 0 ),
-            verbosity( Verbosity::Normal ),
-            warnings( WarnAbout::Nothing ),
-            showDurations( ShowDurations::DefaultForReporter ),
-            runOrder( RunTests::InDeclarationOrder ),
-            useColour( UseColour::Auto ),
-            waitForKeypress( WaitForKeypress::Never )
-        {}
-
-        bool listTests;
-        bool listTags;
-        bool listReporters;
-        bool listTestNamesOnly;
-        bool listExtraInfo;
-
-        bool showSuccessfulTests;
-        bool shouldDebugBreak;
-        bool noThrow;
-        bool showHelp;
-        bool showInvisibles;
-        bool filenamesAsTags;
-        bool libIdentify;
-
-        int abortAfter;
-        unsigned int rngSeed;
-
-        Verbosity::Level verbosity;
-        WarnAbout::What warnings;
-        ShowDurations::OrNot showDurations;
-        RunTests::InWhatOrder runOrder;
-        UseColour::YesOrNo useColour;
-        WaitForKeypress::When waitForKeypress;
-=======
     struct ConfigData {
         bool listTests = false;
         bool listTags = false;
@@ -98,7 +50,6 @@
         RunTests::InWhatOrder runOrder = RunTests::InDeclarationOrder;
         UseColour::YesOrNo useColour = UseColour::Auto;
         WaitForKeypress::When waitForKeypress = WaitForKeypress::Never;
->>>>>>> b119ebdd
 
         std::string outputFilename;
         std::string name;
