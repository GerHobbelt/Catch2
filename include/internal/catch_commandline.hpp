--- conflicted
+++ resolved
@@ -14,524 +14,6 @@
 
 namespace Catch {
     
-<<<<<<< HEAD
-    class CommandParser {
-    public:
-        CommandParser( int argc, char const * const * argv ) : m_argc( static_cast<std::size_t>( argc ) ), m_argv( argv ) {}
-
-        std::string exeName() const {
-            return m_argv[0];
-        }
-        Command find( const std::string& arg1,  const std::string& arg2, const std::string& arg3 ) const {
-            return find( arg1 ) + find( arg2 ) + find( arg3 );
-        }
-
-        Command find( const std::string& shortArg, const std::string& longArg ) const {
-            return find( shortArg ) + find( longArg );
-        }
-        Command find( const std::string& arg ) const {
-            if( arg.empty() )
-                return getArgs( "", 1 );
-            else
-                for( std::size_t i = 1; i < m_argc; ++i  )
-                    if( m_argv[i] == arg )
-                        return getArgs( m_argv[i], i+1 );
-            return Command();
-        }
-        Command getDefaultArgs() const {
-            return getArgs( "", 1 );
-        }
-
-    private:
-        Command getArgs( const std::string& cmdName, std::size_t from ) const {
-            Command command( cmdName );
-            for( std::size_t i = from; i < m_argc && m_argv[i][0] != '-'; ++i  )
-                command += m_argv[i];
-            return command;
-        }
-        
-        std::size_t m_argc;
-        char const * const * m_argv;
-    };
-
-    class OptionParser : public SharedImpl<IShared> {
-    public:
-        OptionParser( int minArgs = 0, int maxArgs = 0 )
-        : m_minArgs( minArgs ), m_maxArgs( maxArgs )
-        {}
-        
-        virtual ~OptionParser() {}
-
-        Command find( const CommandParser& parser ) const {
-            Command cmd;
-            for( std::vector<std::string>::const_iterator it = m_optionNames.begin();
-                it != m_optionNames.end();
-                ++it )
-                cmd += parser.find( *it );
-            return cmd;
-        }
-
-        void validateArgs( const Command& args ) const {
-            if(  tooFewArgs( args ) || tooManyArgs( args ) ) {
-                std::ostringstream oss;
-                if( m_maxArgs == -1 )
-                    oss <<"Expected at least " << pluralise( static_cast<std::size_t>( m_minArgs ), "argument" );
-                else if( m_minArgs == m_maxArgs )
-                    oss <<"Expected " << pluralise( static_cast<std::size_t>( m_minArgs ), "argument" );
-                else
-                    oss <<"Expected between " << m_minArgs << " and " << m_maxArgs << " argument";
-                args.raiseError( oss.str() );
-            }
-        }
-
-        void parseIntoConfig( const CommandParser& parser, ConfigData& config ) {
-            if( Command cmd = find( parser ) ) {
-                validateArgs( cmd );
-                parseIntoConfig( cmd, config );
-            }
-        }
-
-        virtual void parseIntoConfig( const Command& cmd, ConfigData& config ) = 0;
-        virtual std::string argsSynopsis() const = 0;
-        virtual std::string optionSummary() const = 0;
-        virtual std::string optionDescription() const { return ""; }
-
-        std::string optionNames() const {
-            std::string names;
-            for(    std::vector<std::string>::const_iterator it = m_optionNames.begin();
-                    it != m_optionNames.end();
-                    ++it ) {
-                if( !it->empty() ) {
-                    if( !names.empty() )
-                        names += ", ";
-                    names += *it;
-                }
-                else {
-                    names = "[" + names;
-                }
-            }
-            if( names[0] == '[' )
-                names += "]";
-            return names;
-        }
-        
-    protected:
-
-        bool tooFewArgs( const Command& args ) const {
-            return args.argsCount() < static_cast<std::size_t>( m_minArgs );
-        }
-        bool tooManyArgs( const Command& args ) const {
-            return m_maxArgs >= 0 && args.argsCount() > static_cast<std::size_t>( m_maxArgs );
-        }
-        std::vector<std::string> m_optionNames;
-        int m_minArgs;
-        int m_maxArgs;
-    };
-
-    namespace Options {
-
-        class HelpOptionParser : public OptionParser {
-        public:
-            HelpOptionParser() {
-                m_optionNames.push_back( "-?" );
-                m_optionNames.push_back( "-h" );
-                m_optionNames.push_back( "--help" );
-            }
-            virtual std::string argsSynopsis() const {
-                return "[<option for help on> ...]";
-            }
-            virtual std::string optionSummary() const {
-                return "Shows this usage summary, or help on a specific option, or options, if supplied";
-            }
-            virtual std::string optionDescription() const {
-                return "";
-            }
-
-            virtual void parseIntoConfig( const Command&, ConfigData& ) {
-                // Does not affect config
-            }
-        };
-
-
-        class TestCaseOptionParser : public OptionParser {
-        public:
-            TestCaseOptionParser() : OptionParser( 1, -1 ) {
-                m_optionNames.push_back( "-t" );
-                m_optionNames.push_back( "--test" );
-                m_optionNames.push_back( "" ); // default option
-            }
-            virtual std::string argsSynopsis() const {
-                return "<testspec> [<testspec>...]";
-            }
-            virtual std::string optionSummary() const {
-                return "Specifies which test case or cases to run";
-            }
-
-            // Lines are split at the nearest prior space char to the 80 char column.
-            // Tab chars are removed from the output but their positions are used to align
-            // subsequently wrapped lines
-            virtual std::string optionDescription() const {
-                return
-                    "This option allows one ore more test specs to be supplied. Each spec either fully "
-                    "specifies a test case or is a pattern containing wildcards to match a set of test "
-                    "cases. If this option is not provided then all test cases, except those prefixed "
-                    "by './' are run\n"
-                    "\n"
-                    "Specs must be enclosed in \"quotes\" if they contain spaces. If they do not "
-                    "contain spaces the quotes are optional.\n"
-                    "\n"
-                    "Wildcards consist of the * character at the beginning, end, or both and can substitute for "
-                    "any number of any characters (including none)\n"
-                    "\n"
-                    "If spec is prefixed with exclude: or the ~ character then the pattern matches an exclusion. "
-                    "This means that tests matching the pattern are excluded from the set - even if a prior "
-                    "inclusion spec included them. Subsequent inclusion specs will take precedence, however. "
-                    "Inclusions and exclusions are evaluated in left-to-right order.\n"
-                    "\n"
-                    "Examples:\n"
-                    "\n"
-                    "    -t thisTestOnly        \tMatches the test case called, 'thisTestOnly'\n"
-                    "    -t \"this test only\"    \tMatches the test case called, 'this test only'\n"
-                    "    -t these/*             \tMatches all cases starting with 'these/'\n"
-                    "    -t exclude:notThis     \tMatches all tests except, 'notThis'\n"
-                    "    -t ~notThis            \tMatches all tests except, 'notThis'\n"
-                    "    -t ~*private*          \tMatches all tests except those that contain 'private'\n"
-                    "    -t a/* ~a/b/* a/b/c    \tMatches all tests that start with 'a/', except those "
-                                                 "that start with 'a/b/', except 'a/b/c', which is included";
-            }
-                            
-            virtual void parseIntoConfig( const Command& cmd, ConfigData& config ) {
-                std::string groupName;
-                for( std::size_t i = 0; i < cmd.argsCount(); ++i ) {
-                    if( i != 0 )
-                        groupName += " ";
-                    groupName += cmd[i];
-                }
-                TestCaseFilters filters( groupName );
-                for( std::size_t i = 0; i < cmd.argsCount(); ++i )
-                    filters.addFilter( TestCaseFilter( cmd[i] ) );
-                config.filters.push_back( filters );
-            }
-        };
-
-        class TagOptionParser : public OptionParser {
-        public:
-            TagOptionParser() : OptionParser( 1, -1 ) {
-                m_optionNames.push_back( "-g" );
-                m_optionNames.push_back( "--tag" );
-            }
-            virtual std::string argsSynopsis() const {
-                return "<tagspec> [,<tagspec>...]";
-            }
-            virtual std::string optionSummary() const {
-                return "Matches test cases against tags or tag patterns";
-            }
-
-            // Lines are split at the nearest prior space char to the 80 char column.
-            // Tab chars are removed from the output but their positions are used to align
-            // subsequently wrapped lines
-            virtual std::string optionDescription() const {
-                return
-                "This option allows one or more tags or tag patterns to be specified.\n"
-                "Each tag is enclosed in square brackets. A series of tags form an AND expression "
-                "wheras a comma seperated sequence forms an OR expression. e.g.:\n\n"
-                "    -g [one][two],[three]\n\n"
-                "This matches all tests tagged [one] and [two], as well as all tests tagged [three].\n\n"
-                "Tags can be negated with the ~ character. This removes matching tests from the set. e.g.:\n\n"
-                "    -g [one]~[two]\n\n"
-                "matches all tests tagged [one], except those also tagged [two]";
-            }
-            
-            virtual void parseIntoConfig( const Command& cmd, ConfigData& config ) {
-                std::string groupName;
-                for( std::size_t i = 0; i < cmd.argsCount(); ++i ) {
-                    if( i != 0 )
-                        groupName += " ";
-                    groupName += cmd[i];
-                }
-                TestCaseFilters filters( groupName );
-                for( std::size_t i = 0; i < cmd.argsCount(); ++i )
-                    filters.addTags( cmd[i] );
-                config.filters.push_back( filters );
-            }
-        };
-
-        
-        class ListOptionParser : public OptionParser {
-        public:
-            ListOptionParser() : OptionParser( 0, 2 ) {
-                m_optionNames.push_back( "-l" );
-                m_optionNames.push_back( "--list" );
-            }
-            virtual std::string argsSynopsis() const {
-                return "[all | tests | reporters [xml]]";
-            }
-            virtual std::string optionSummary() const {
-                return "Lists available tests or reporters";
-            }
-
-            virtual std::string optionDescription() const {
-                return
-                    "With no arguments this option will list all registered tests - one per line.\n"
-                    "Supplying the xml argument formats the list as an xml document (which may be useful for "
-                    "consumption by other tools).\n"
-                    "Supplying the tests or reporters lists tests or reporters respectively - with descriptions.\n"
-                    "\n"
-                    "Examples:\n"
-                    "\n"
-                    "    -l\n"
-                    "    -l tests\n"
-                    "    -l reporters xml\n"
-                    "    -l xml";
-            }
-
-            virtual void parseIntoConfig( const Command& cmd, ConfigData& config ) {
-                config.listSpec = List::TestNames;
-                if( cmd.argsCount() >= 1 ) {
-                    if( cmd[0] == "all" )
-                        config.listSpec = List::All;
-                    else if( cmd[0] == "tests" )
-                        config.listSpec = List::Tests;
-                    else if( cmd[0] == "reporters" )
-                        config.listSpec = List::Reports;
-                    else
-                        cmd.raiseError( "Expected [tests] or [reporters]" );
-                }
-                if( cmd.argsCount() >= 2 ) {
-                    if( cmd[1] == "xml" )
-                        config.listSpec = static_cast<List::What>( config.listSpec | List::AsXml );
-                    else if( cmd[1] == "text" )
-                        config.listSpec = static_cast<List::What>( config.listSpec | List::AsText );
-                    else
-                        cmd.raiseError( "Expected [xml] or [text]" );
-                }
-            }
-        };
-        
-        class ReporterOptionParser : public OptionParser {
-        public:
-            ReporterOptionParser() : OptionParser( 1, 1 ) {
-                m_optionNames.push_back( "-r" );
-                m_optionNames.push_back( "--reporter" );
-            }
-            virtual std::string argsSynopsis() const {
-                return "<reporter name>";
-            }
-            virtual std::string optionSummary() const {
-                return "Specifies type of reporter";
-            }
-
-            virtual std::string optionDescription() const {
-                return
-                    "A reporter is an object that formats and structures the output of running "
-                    "tests, and potentially summarises the results. By default a basic reporter "
-                    "is used that writes IDE friendly results. CATCH comes bundled with some "
-                    "alternative reporters, but more can be added in client code.\n"
-                    "\n"
-                    "The bundled reporters are:\n"
-                    "    -r basic\n"
-                    "    -r xml\n"
-                    "    -r junit\n"
-                    "\n"
-                    "The JUnit reporter is an xml format that follows the structure of the JUnit "
-                    "XML Report ANT task, as consumed by a number of third-party tools, "
-                    "including Continuous Integration servers such as Jenkins.\n"
-                    "If not otherwise needed, the standard XML reporter is preferred as this is "
-                    "a streaming reporter, whereas the Junit reporter needs to hold all its "
-                    "results until the end so it can write the overall results into attributes "
-                    "of the root node.";
-            }
-
-            virtual void parseIntoConfig( const Command& cmd, ConfigData& config ) {
-                config.reporter = cmd[0];
-            }
-        };
-
-        class OutputOptionParser : public OptionParser {
-        public:
-            OutputOptionParser() : OptionParser( 1, 1 ) {
-                m_optionNames.push_back( "-o" );
-                m_optionNames.push_back( "--out" );
-            }
-            virtual std::string argsSynopsis() const {
-                return "<file name>|<%stream name>";
-            }
-            virtual std::string optionSummary() const {
-                return "Sends output to a file or stream";
-            }
-            virtual std::string optionDescription() const {
-                return
-                    "Use this option to send all output to a file or a stream. By default output is "
-                    "sent to stdout (note that uses of stdout and stderr from within test cases are "
-                    "redirected and included in the report - so even stderr will effectively end up "
-                    "on stdout). If the name begins with % it is interpreted as a stream. "
-                    "Otherwise it is treated as a filename.\n"
-                    "\n"
-                    "Examples are:\n"
-                    "\n"
-                    "    -o filename.txt\n"
-                    "    -o \"long filename.txt\"\n"
-                    "    -o %stdout\n"
-                    "    -o %stderr\n"
-                    "    -o %debug    \t(The IDE's debug output window - currently only Windows' "
-                                        "OutputDebugString is supported).";
-            }
-            virtual void parseIntoConfig( const Command& cmd, ConfigData& config ) {
-                if( cmd[0][0] == '%' )
-                    config.stream = cmd[0].substr( 1 );
-                else
-                    config.outputFilename = cmd[0];
-            }
-        };
-        
-        class SuccessOptionParser : public OptionParser {
-        public:
-            SuccessOptionParser() {
-                m_optionNames.push_back( "-s" );
-                m_optionNames.push_back( "--success" );
-            }
-            virtual std::string argsSynopsis() const {
-                return "";
-            }
-            virtual std::string optionSummary() const {
-                return "Shows results for successful tests";
-            }
-            virtual std::string optionDescription() const {
-                return
-                    "Usually you only want to see reporting for failed tests. Sometimes it's useful "
-                    "to see all the output (especially when you don't trust that that test you just "
-                    "added worked first time!). To see successful, as well as failing, test results "
-                    "just pass this option.";
-            }
-            virtual void parseIntoConfig( const Command&, ConfigData& config ) {
-                config.includeWhichResults = Include::SuccessfulResults;
-            }
-        };
-        
-        class DebugBreakOptionParser : public OptionParser {
-        public:
-            DebugBreakOptionParser() {
-                m_optionNames.push_back( "-b" );
-                m_optionNames.push_back( "--break" );
-            }
-            virtual std::string argsSynopsis() const {
-                return "";
-            }
-            virtual std::string optionSummary() const {
-                return "Breaks into the debugger on failure";
-            }
-            virtual std::string optionDescription() const {
-                return
-                    "In some IDEs (currently XCode and Visual Studio) it is possible for CATCH to "
-                    "break into the debugger on a test failure. This can be very helpful during "
-                    "debug sessions - especially when there is more than one path through a "
-                    "particular test. In addition to the command line option, ensure you have "
-                    "built your code with the DEBUG preprocessor symbol";
-            }
-            
-            virtual void parseIntoConfig( const Command&, ConfigData& config ) {
-                config.shouldDebugBreak = true;
-            }
-        };
-        
-        class NameOptionParser : public OptionParser {
-        public:
-            NameOptionParser() : OptionParser( 1, 1 ) {
-                m_optionNames.push_back( "-n" );
-                m_optionNames.push_back( "--name" );
-            }
-            virtual std::string argsSynopsis() const {
-                return "<name>";
-            }
-            virtual std::string optionSummary() const {
-                return "Names a test run";
-            }
-            virtual std::string optionDescription() const {
-                return
-                    "If a name is supplied it will be used by the reporter to provide an overall "
-                    "name for the test run. This can be useful if you are sending to a file, for "
-                    "example, and need to distinguish different test runs - either from different "
-                    "Catch executables or runs of the same executable with different options.\n"
-                    "\n"
-                    "Examples:\n"
-                    "\n"
-                    "    -n testRun\n"
-                    "    -n \"tests of the widget component\"";
-            }
-
-            virtual void parseIntoConfig( const Command& cmd, ConfigData& config ) {
-                config.name = cmd[0];
-            }
-        };
-
-        class AbortOptionParser : public OptionParser {
-        public:
-            AbortOptionParser() : OptionParser( 0, 1 ) {
-                m_optionNames.push_back( "-a" );
-                m_optionNames.push_back( "--abort" );
-            }
-            virtual std::string argsSynopsis() const {
-                return "[#]";
-            }
-            virtual std::string optionSummary() const {
-                return "Aborts after a certain number of failures";
-            }
-            virtual std::string optionDescription() const {
-                return
-                    "If a REQUIRE assertion fails the test case aborts, but subsequent test cases "
-                    "are still run. If a CHECK assertion fails even the current test case is not "
-                    "aborted.\n"
-                    "\n"
-                    "Sometimes this results in a flood of failure messages and you'd rather just "
-                    "see the first few. Specifying -a or --abort on its own will abort the whole "
-                    "test run on the first failed assertion of any kind. Following it with a "
-                    "number causes it to abort after that number of assertion failures.";
-            }
-
-            virtual void parseIntoConfig( const Command& cmd, ConfigData& config ) {
-                int threshold = 1;
-                if( cmd.argsCount() == 1 ) {
-                    std::stringstream ss;
-                    ss << cmd[0];
-                    ss >> threshold;
-                    if( ss.fail() || threshold <= 0 )
-                        cmd.raiseError( "threshold must be a number greater than zero" );
-                }
-                config.cutoff = threshold;
-            }
-        };
-
-        class NoThrowOptionParser : public OptionParser {
-        public:
-            NoThrowOptionParser() {
-                m_optionNames.push_back( "-nt" );
-                m_optionNames.push_back( "--nothrow" );
-            }
-            virtual std::string argsSynopsis() const {
-                return "";
-            }
-            virtual std::string optionSummary() const {
-                return "Elides assertions expected to throw";
-            }
-            virtual std::string optionDescription() const {
-                return
-                    "Skips all assertions that test that an exception is thrown, "
-                    "e.g. REQUIRE_THROWS.\n"
-                    "\n"
-                    "These can be a nuisance in certain debugging environments that may break when "
-                    "exceptions are thrown (while this is usually optional for handled exceptions, "
-                    "it can be useful to have enabled if you are trying to track down something "
-                    "unexpected).\n"
-                    "\n"
-                    "When running with this option the throw checking assertions are skipped so "
-                    "as not to contribute additional noise.";
-            }
-
-            virtual void parseIntoConfig( const Command&, ConfigData& config ) {
-                config.allowThrows = false;
-            }
-        };
-=======
     inline void abortAfterFirst( ConfigData& config ) { config.abortAfter = 1; }
     inline void abortAfterX( ConfigData& config, int x ) {
         if( x < 1 )
@@ -539,7 +21,6 @@
         config.abortAfter = x;
     }
     inline void addTestOrTags( ConfigData& config, std::string const& _testSpec ) { config.testsOrTags.push_back( _testSpec ); }
->>>>>>> a76d93ad
 
     inline void addWarning( ConfigData& config, std::string const& _warning ) {
         if( _warning == "NoAssertions" )
