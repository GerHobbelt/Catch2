/*
 *  Created by Phil on 15/04/2013.
 *  Copyright 2013 Two Blue Cubes Ltd. All rights reserved.
 *
 *  Distributed under the Boost Software License, Version 1.0. (See accompanying
 *  file LICENSE_1_0.txt or copy at http://www.boost.org/LICENSE_1_0.txt)
 */
#ifndef TWOBLUECUBES_CATCH_COMPILER_CAPABILITIES_HPP_INCLUDED
#define TWOBLUECUBES_CATCH_COMPILER_CAPABILITIES_HPP_INCLUDED

// Detect a number of compiler features - by compiler
// The following features are defined:
//
// CATCH_CONFIG_COUNTER : is the __COUNTER__ macro supported?
// CATCH_CONFIG_WINDOWS_SEH : is Windows SEH supported?
// CATCH_CONFIG_POSIX_SIGNALS : are POSIX signals supported?
// ****************
// Note to maintainers: if new toggles are added please document them
// in configuration.md, too
// ****************

// In general each macro has a _NO_<feature name> form
// (e.g. CATCH_CONFIG_NO_POSIX_SIGNALS) which disables the feature.
// Many features, at point of detection, define an _INTERNAL_ macro, so they
// can be combined, en-mass, with the _NO_ forms later.


#ifdef __cplusplus

#  if __cplusplus >= 201402L
#    define CATCH_CPP14_OR_GREATER
#  endif

#  if __cplusplus >= 201703L
#    define CATCH_CPP17_OR_GREATER
#  endif

#endif

#if defined(CATCH_CPP17_OR_GREATER)
#  define CATCH_INTERNAL_CONFIG_CPP17_UNCAUGHT_EXCEPTIONS
#endif

#ifdef __clang__

#       define CATCH_INTERNAL_SUPPRESS_GLOBALS_WARNINGS \
            _Pragma( "clang diagnostic push" ) \
            _Pragma( "clang diagnostic ignored \"-Wexit-time-destructors\"" ) \
            _Pragma( "clang diagnostic ignored \"-Wglobal-constructors\"")
#       define CATCH_INTERNAL_UNSUPPRESS_GLOBALS_WARNINGS \
            _Pragma( "clang diagnostic pop" )

#       define CATCH_INTERNAL_SUPPRESS_PARENTHESES_WARNINGS \
            _Pragma( "clang diagnostic push" ) \
            _Pragma( "clang diagnostic ignored \"-Wparentheses\"" )
#       define CATCH_INTERNAL_UNSUPPRESS_PARENTHESES_WARNINGS \
            _Pragma( "clang diagnostic pop" )

#endif // __clang__


////////////////////////////////////////////////////////////////////////////////
// Assume that non-Windows platforms support posix signals by default
#if !defined(CATCH_PLATFORM_WINDOWS)
    #define CATCH_INTERNAL_CONFIG_POSIX_SIGNALS
#endif

////////////////////////////////////////////////////////////////////////////////
// We know some environments not to support full POSIX signals
<<<<<<< HEAD
#if defined(__CYGWIN__) || defined(__QNX__) || defined(__EMSCRIPTEN__) || defined(__DJGPP__)

#   if !defined(CATCH_CONFIG_POSIX_SIGNALS)
#       define CATCH_INTERNAL_CONFIG_NO_POSIX_SIGNALS
#   endif

=======
#if defined(__CYGWIN__) || defined(__QNX__) || defined(__EMSCRIPTEN__)
    #define CATCH_INTERNAL_CONFIG_NO_POSIX_SIGNALS
>>>>>>> b1117554
#endif

#ifdef __OS400__
#       define CATCH_INTERNAL_CONFIG_NO_POSIX_SIGNALS
#       define CATCH_CONFIG_COLOUR_NONE
#endif

////////////////////////////////////////////////////////////////////////////////
// Cygwin
#ifdef __CYGWIN__

// Required for some versions of Cygwin to declare gettimeofday
// see: http://stackoverflow.com/questions/36901803/gettimeofday-not-declared-in-this-scope-cygwin
#   define _BSD_SOURCE

#endif // __CYGWIN__

////////////////////////////////////////////////////////////////////////////////
// Visual C++
#ifdef _MSC_VER


#  if _MSC_VER >= 1900 // Visual Studio 2015 or newer
#    define CATCH_INTERNAL_CONFIG_CPP17_UNCAUGHT_EXCEPTIONS
#  endif

// Universal Windows platform does not support SEH
// Or console colours (or console at all...)
#  if defined(WINAPI_FAMILY) && (WINAPI_FAMILY == WINAPI_FAMILY_APP)
#    define CATCH_CONFIG_COLOUR_NONE
#  else
#    define CATCH_INTERNAL_CONFIG_WINDOWS_SEH
#  endif

#endif // _MSC_VER

////////////////////////////////////////////////////////////////////////////////

// DJGPP
#ifdef __DJGPP__
#  define CATCH_INTERNAL_CONFIG_NO_WCHAR
#endif // __DJGPP__

////////////////////////////////////////////////////////////////////////////////

// Use of __COUNTER__ is suppressed during code analysis in
// CLion/AppCode 2017.2.x and former, because __COUNTER__ is not properly
// handled by it.
// Otherwise all supported compilers support COUNTER macro,
// but user still might want to turn it off
#if ( !defined(__JETBRAINS_IDE__) || __JETBRAINS_IDE__ >= 20170300L )
    #define CATCH_INTERNAL_CONFIG_COUNTER
#endif

#if defined(CATCH_INTERNAL_CONFIG_COUNTER) && !defined(CATCH_CONFIG_NO_COUNTER) && !defined(CATCH_CONFIG_COUNTER)
#   define CATCH_CONFIG_COUNTER
#endif
#if defined(CATCH_INTERNAL_CONFIG_WINDOWS_SEH) && !defined(CATCH_CONFIG_NO_WINDOWS_SEH) && !defined(CATCH_CONFIG_WINDOWS_SEH)
#   define CATCH_CONFIG_WINDOWS_SEH
#endif
// This is set by default, because we assume that unix compilers are posix-signal-compatible by default.
#if defined(CATCH_INTERNAL_CONFIG_POSIX_SIGNALS) && !defined(CATCH_INTERNAL_CONFIG_NO_POSIX_SIGNALS) && !defined(CATCH_CONFIG_NO_POSIX_SIGNALS) && !defined(CATCH_CONFIG_POSIX_SIGNALS)
#   define CATCH_CONFIG_POSIX_SIGNALS
#endif
// This is set by default, because we assume that compilers with no wchar_t support are just rare exceptions.
#if !defined(CATCH_INTERNAL_CONFIG_NO_WCHAR) && !defined(CATCH_CONFIG_NO_WCHAR) && !defined(CATCH_CONFIG_WCHAR)
#   define CATCH_CONFIG_WCHAR
#endif

#if defined(CATCH_INTERNAL_CONFIG_CPP17_UNCAUGHT_EXCEPTIONS) && !defined(CATCH_CONFIG_NO_CPP17_UNCAUGHT_EXCEPTIONS) && !defined(CATCH_CONFIG_CPP17_UNCAUGHT_EXCEPTIONS)
#  define CATCH_CONFIG_CPP17_UNCAUGHT_EXCEPTIONS
#endif


#if !defined(CATCH_INTERNAL_SUPPRESS_PARENTHESES_WARNINGS)
#   define CATCH_INTERNAL_SUPPRESS_PARENTHESES_WARNINGS
#   define CATCH_INTERNAL_UNSUPPRESS_PARENTHESES_WARNINGS
#endif
#if !defined(CATCH_INTERNAL_SUPPRESS_GLOBALS_WARNINGS)
#   define CATCH_INTERNAL_SUPPRESS_GLOBALS_WARNINGS
#   define CATCH_INTERNAL_UNSUPPRESS_GLOBALS_WARNINGS
#endif


#endif // TWOBLUECUBES_CATCH_COMPILER_CAPABILITIES_HPP_INCLUDED
<|MERGE_RESOLUTION|>--- conflicted
+++ resolved
@@ -67,17 +67,8 @@
 
 ////////////////////////////////////////////////////////////////////////////////
 // We know some environments not to support full POSIX signals
-<<<<<<< HEAD
 #if defined(__CYGWIN__) || defined(__QNX__) || defined(__EMSCRIPTEN__) || defined(__DJGPP__)
-
-#   if !defined(CATCH_CONFIG_POSIX_SIGNALS)
-#       define CATCH_INTERNAL_CONFIG_NO_POSIX_SIGNALS
-#   endif
-
-=======
-#if defined(__CYGWIN__) || defined(__QNX__) || defined(__EMSCRIPTEN__)
     #define CATCH_INTERNAL_CONFIG_NO_POSIX_SIGNALS
->>>>>>> b1117554
 #endif
 
 #ifdef __OS400__
