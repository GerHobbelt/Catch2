--- conflicted
+++ resolved
@@ -71,49 +71,6 @@
     std::ostream& clog();
 
 This can be useful on certain platforms that do not provide the standard iostreams, such as certain embedded systems.
-<<<<<<< HEAD
-
-# Default reporter
-
-    CATCH_CONFIG_DEFAULT_REPORTER <reporter>
-
-The default reporter (reporter used when no reporters are explicitly specified) can be overriden during compilation time by using the above macro. Note that desired value of the macro is a C string and quotes have to be escaped during compilation: `clang++ test.cpp -DCATCH_CONFIG_DEFAULT_REPORTER=\"xml\"`.
-
-# C++ conformance toggles
-
-    CATCH_CONFIG_CPP11_NULLPTR                 // nullptr is supported?
-    CATCH_CONFIG_CPP11_NOEXCEPT                // noexcept is supported?
-    CATCH_CONFIG_CPP11_GENERATED_METHODS       // delete and default keywords for methods
-    CATCH_CONFIG_CPP11_IS_ENUM                 // std::is_enum is supported?
-    CATCH_CONFIG_CPP11_TUPLE                   // std::tuple is supported
-    CATCH_CONFIG_VARIADIC_MACROS               // Usually pre-C++11 compiler extensions are sufficient
-    CATCH_CONFIG_CPP11_LONG_LONG               // generates overloads for the long long type
-    CATCH_CONFIG_CPP11_OVERRIDE                // CATCH_OVERRIDE expands to override (for virtual function implementations)
-    CATCH_CONFIG_CPP11_UNIQUE_PTR              // Use std::unique_ptr instead of std::auto_ptr
-    CATCH_CONFIG_CPP11_SHUFFLE                 // Use std::shuffle instead of std::random_shuffle
-    CATCH_CONFIG_CPP11_TYPE_TRAITS             // Use std::enable_if and <type_traits>
-    CATCH_CONFIG_CPP11_STREAM_INSERTABLE_CHECK // Use C++11 expression SFINAE to check if class can be inserted to std::ostream
-
-Catch has some basic compiler detection that will attempt to select the appropriate mix of these macros. However being incomplete - and often without access to the respective compilers - this detection tends to be conservative.
-So overriding control is given to the user. If a compiler supports a feature (and Catch does not already detect it) then one or more of these may be defined to enable it (or suppress it, in some cases). If you do do this please raise an issue, specifying your compiler version (ideally with an idea of how to detect it) and stating that it has such support.
-You may also suppress any of these features by using the `_NO_` form, e.g. `CATCH_CONFIG_CPP11_NO_NULLPTR`.
-
-All C++11 support can be disabled with `CATCH_CONFIG_NO_CPP11`
-
-## `CATCH_CONFIG_CPP11_STREAM_INSERTABLE_CHECK`
-
-This flag is off by default, but allows you to resolve problems caused by types with private base class that are streamable, but the classes themselves are not. Without it, the following code will cause a compilation error:
-```cpp
-#define CATCH_CONFIG_MAIN
-#include <catch.hpp>
-struct A {};
-std::ostream &operator<< (std::ostream &o, const A &v) { return o << 0; }
-
-struct B : private A {
-    bool operator==(int){ return true;}
-};
-=======
->>>>>>> b119ebdd
 
 
 
@@ -126,10 +83,7 @@
     CATCH_CONFIG_POSIX_SIGNALS              // Enable handling POSIX signals
     CATCH_CONFIG_WINDOWS_CRTDBG             // Enable leak checking using Windows's CRT Debug Heap
     CATCH_CONFIG_DISABLE_STRINGIFICATION    // Disable stringifying the original expression
-<<<<<<< HEAD
-=======
     CATCH_CONFIG_DISABLE                    // Disables assertions and test case registration
->>>>>>> b119ebdd
 
 Currently Catch enables `CATCH_CONFIG_WINDOWS_SEH` only when compiled with MSVC, because some versions of MinGW do not have the necessary Win32 API support.
 
@@ -146,13 +100,6 @@
 
 `CATCH_CONFIG_FAST_COMPILE` has to be either defined, or not defined, in all translation units that are linked into single test binary, or the behaviour of setting `-b` flag and throwing unexpected exceptions will be unpredictable.
 
-<<<<<<< HEAD
-## `CATCH_CONFIG_DISABLE_STRINGIFICATION`
-This toggle enables a workaround for VS 2017 bug. For details see
-[known limitations](limitations.md#visual-studio-2017----raw-string-literal-in-assert-fails-to-compile).
-
-# Windows header clutter
-=======
 ### `CATCH_CONFIG_DISABLE_MATCHERS`
 When `CATCH_CONFIG_DISABLE_MATCHERS` is defined, all mentions of Catch's Matchers are ifdef-ed away from the translation unit. Doing so will speed up compilation of that TU.
 
@@ -169,7 +116,6 @@
 _Inspired by Doctest's `DOCTEST_CONFIG_DISABLE`_
 
 ## Windows header clutter
->>>>>>> b119ebdd
 
 On Windows Catch includes `windows.h`. To minimize global namespace clutter in the implementation file, it defines `NOMINMAX` and `WIN32_LEAN_AND_MEAN` before including it. You can control this behaviour via two macros:
 
